#!/bin/sh
#
# Copyright (c) 2006 Yann Dirson
#

test_description='Exercise pushing patches applied upstream.

Especially, consider the case of a patch that adds a file, while a
subsequent one modifies it, so we have to use --merged for push to
detect the merge.  Reproduce the common workflow where one does not
specify --merged, then rollback and retry with the correct flag.'

. ./test-lib.sh

# don't need this repo, but better not drop it, see t1100
#rm -rf .git

# Need a repo to clone
test_create_repo foo

test_expect_success \
    'Clone tree and setup changes' '
    stg clone foo bar &&
    (
        cd bar && stg new p1 -m p1 &&
        printf "a\nc\n" > file && git add file && stg refresh &&
        stg new p2 -m p2 &&
        printf "a\nb\nc\n" > file && stg refresh &&
        [ "$(echo $(stg series --applied --noprefix))" = "p1 p2" ] &&
        [ "$(echo $(stg series --unapplied --noprefix))" = "" ]
    )
'

test_expect_success \
    'Port those patches to orig tree' '
    (
        cd foo &&
<<<<<<< HEAD
        GIT_DIR=../bar/.git git-format-patch --stdout \
          $(cd ../bar && stg id master:{base})..HEAD | git-am -3 -k
=======
        GIT_DIR=../bar/.git git format-patch --stdout \
          $(cd ../bar && stg id base@master)..HEAD | git am -3 -k
>>>>>>> 04b44217
    )
'

test_expect_success \
    'Pull to sync with parent, preparing for the problem' \
    "(cd bar && stg pop --all &&
      stg pull
     )
"

test_expect_success \
    'Attempt to push the first of those patches without --merged' \
    "(cd bar && conflict_old stg push
     )
"

test_expect_success \
    'Rollback the push' '
    (
        cd bar && stg push --undo &&
        [ "$(echo $(stg series --applied --noprefix))" = "" ] &&
        [ "$(echo $(stg series --unapplied --noprefix))" = "p1 p2" ]
    )
'

test_expect_success \
    'Push those patches while checking they were merged upstream' '
    (
        cd bar && stg push --merged --all
        [ "$(echo $(stg series --applied --noprefix))" = "p1 p2" ] &&
        [ "$(echo $(stg series --unapplied --noprefix))" = "" ]
    )
'

test_done<|MERGE_RESOLUTION|>--- conflicted
+++ resolved
@@ -35,13 +35,8 @@
     'Port those patches to orig tree' '
     (
         cd foo &&
-<<<<<<< HEAD
-        GIT_DIR=../bar/.git git-format-patch --stdout \
-          $(cd ../bar && stg id master:{base})..HEAD | git-am -3 -k
-=======
         GIT_DIR=../bar/.git git format-patch --stdout \
-          $(cd ../bar && stg id base@master)..HEAD | git am -3 -k
->>>>>>> 04b44217
+          $(cd ../bar && stg id master:{base})..HEAD | git am -3 -k
     )
 '
 
