--- conflicted
+++ resolved
@@ -3,12 +3,7 @@
 import sys, glob, os
 from distutils.core import setup
 
-<<<<<<< HEAD
 from stgit import version
-from stgit.run import Run
-=======
-from stgit.version import version, git_min_ver, python_min_ver
->>>>>>> edca5320
 
 def __version_to_list(version):
     """Convert a version string to a list of numbers or strings
@@ -32,13 +27,8 @@
 def __check_python_version():
     """Check the minimum Python version
     """
-<<<<<<< HEAD
-    pyver = '.'.join(str(n) for n in sys.version_info)
+    pyver = '.'.join(map(lambda x: str(x), sys.version_info))
     if not __check_min_version(version.python_min_ver, pyver):
-=======
-    pyver = '.'.join(map(lambda x: str(x), sys.version_info))
-    if not __check_min_version(python_min_ver, pyver):
->>>>>>> edca5320
         print >> sys.stderr, 'Python version %s or newer required. Found %s' \
               % (version.python_min_ver, pyver)
         sys.exit(1)
